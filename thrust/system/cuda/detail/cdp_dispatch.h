--- conflicted
+++ resolved
@@ -50,15 +50,11 @@
 
 // seq_impl only used on platforms that do not support device synchronization.
 #define THRUST_CDP_DISPATCH(par_impl, seq_impl)                                \
-<<<<<<< HEAD
-  NV_IF_TARGET(NV_ANY_TARGET, par_impl, par_impl)
-=======
   if (false)                                                                   \
   { /* Without this, the device pass won't compile any kernels. */             \
     NV_IF_TARGET(NV_ANY_TARGET, par_impl);                                     \
   }                                                                            \
   NV_DISPATCH_TARGET(NV_PROVIDES_SM_90, seq_impl, NV_ANY_TARGET, par_impl)
->>>>>>> 3c9c838d
 
 #else // NVCC device pass
 
