--- conflicted
+++ resolved
@@ -306,135 +306,17 @@
   reduce_intervals_(exec, tail_flags.begin(), decomp, interval_output_offsets.begin(), thrust::plus<size_type>());
 
   // scan the interval counts
-  thrust::inclusive_scan(interval_output_offsets.begin(), interval_output_offsets.end(), interval_output_offsets.begin());
+  thrust::inclusive_scan(exec, interval_output_offsets.begin(), interval_output_offsets.end(), interval_output_offsets.begin());
 
   // reduce each interval
   thrust::detail::temporary_array<bool,DerivedPolicy> is_carry(exec, decomp.size());
   thrust::detail::temporary_array<intermediate_type,DerivedPolicy> interval_values(exec, decomp.size());
 
   size_type heap_size = tile_size * (sizeof(size_type) + sizeof(value_type));
-  bulk_::async(bulk_::grid<groupsize,grainsize>(decomp.size(),heap_size), reduce_by_key_detail::reduce_by_key_kernel(),
+  bulk_::async(bulk_::grid<groupsize,grainsize>(decomp.size(),heap_size,stream(thrust::detail::derived_cast(exec))), reduce_by_key_detail::reduce_by_key_kernel(),
     bulk_::root.this_exec, keys_first, decomp, values_first, keys_result, values_result, interval_output_offsets.begin(), interval_values.begin(), is_carry.begin(), thrust::make_tuple(binary_pred, binary_op)
   );
 
-<<<<<<< HEAD
-template <typename DerivedPolicy,
-          typename InputIterator1,
-          typename InputIterator2,
-          typename OutputIterator1,
-          typename OutputIterator2,
-          typename BinaryPredicate,
-          typename BinaryFunction,
-          typename Policy>
-  thrust::pair<OutputIterator1,OutputIterator2>
-  reduce_by_key(execution_policy<DerivedPolicy> &exec,
-                InputIterator1 keys_first, 
-                InputIterator1 keys_last,
-                InputIterator2 values_first,
-                OutputIterator1 keys_output,
-                OutputIterator2 values_output,
-                BinaryPredicate binary_pred,
-                BinaryFunction binary_op,
-                Policy policy)
-{
-    typedef typename Policy::FlagType       FlagType;
-    typedef typename Policy::Decomposition  Decomposition;
-    typedef typename Policy::IndexType      IndexType;
-    typedef typename Policy::KeyType        KeyType;
-    typedef typename Policy::ValueType      ValueType;
-
-    // temporary arrays
-    typedef thrust::detail::temporary_array<IndexType,DerivedPolicy> IndexArray;
-    typedef thrust::detail::temporary_array<KeyType,DerivedPolicy>   KeyArray;
-    typedef thrust::detail::temporary_array<ValueType,DerivedPolicy> ValueArray;
-    typedef thrust::detail::temporary_array<bool,DerivedPolicy>      BoolArray;
-
-    Decomposition decomp = policy.decomp;
-
-    // input size
-    IndexType n = keys_last - keys_first;
-
-    if (n == 0)
-      return thrust::make_pair(keys_output, values_output);
-
-    IndexArray interval_counts(exec, decomp.size());
-    ValueArray interval_values(exec, decomp.size());
-    BoolArray  interval_carry(exec, decomp.size());
-
-    // an ode to c++11 auto
-    typedef thrust::counting_iterator<IndexType> CountingIterator;
-    typedef thrust::transform_iterator<
-      tail_flag_functor<FlagType,IndexType,KeyType,BinaryPredicate>,
-      thrust::zip_iterator<
-        thrust::tuple<CountingIterator,InputIterator1,InputIterator1>
-      >
-    > FlagIterator;
-
-    FlagIterator iflag= thrust::make_transform_iterator
-       (thrust::make_zip_iterator(thrust::make_tuple(thrust::counting_iterator<IndexType>(0), keys_first, keys_first + 1)),
-        tail_flag_functor<FlagType,IndexType,KeyType,BinaryPredicate>(n, binary_pred));
-
-    // count number of tail flags per interval
-    thrust::system::cuda::detail::reduce_intervals(exec, iflag, interval_counts.begin(), thrust::plus<IndexType>(), decomp);
-
-    thrust::inclusive_scan(exec,
-                           interval_counts.begin(), interval_counts.end(),
-                           interval_counts.begin(),
-                           thrust::plus<IndexType>());
- 
-    // determine output size
-    const IndexType N = interval_counts[interval_counts.size() - 1];
-   
-    const static unsigned int ThreadsPerBlock = Policy::ThreadsPerBlock;
-    typedef typename IndexArray::iterator IndexIterator;
-    typedef typename ValueArray::iterator ValueIterator; 
-    typedef typename BoolArray::iterator  BoolIterator;  
-    typedef detail::statically_blocked_thread_array<ThreadsPerBlock> Context;
-    typedef reduce_by_key_closure<InputIterator1,InputIterator2,OutputIterator1,OutputIterator2,BinaryPredicate,BinaryFunction,
-                                  FlagIterator,IndexIterator,ValueIterator,BoolIterator,Decomposition,Context> Closure;
-    Closure closure
-      (keys_first,  values_first,
-       keys_output, values_output,
-       binary_pred, binary_op,
-       iflag,
-       interval_counts.begin(),
-       interval_values.begin(),
-       interval_carry.begin(),
-       decomp);
-    detail::launch_closure(exec, closure, decomp.size(), ThreadsPerBlock);
-   
-    if (decomp.size() > 1)
-    {
-      ValueArray interval_values2(exec, decomp.size());
-      IndexArray interval_counts2(exec, decomp.size());
-      BoolArray  interval_carry2(exec, decomp.size());
-
-      IndexType N2 = 
-      thrust::reduce_by_key
-        (exec,
-         thrust::make_zip_iterator(thrust::make_tuple(interval_counts.begin(), interval_carry.begin())),
-         thrust::make_zip_iterator(thrust::make_tuple(interval_counts.end(),   interval_carry.end())),
-         interval_values.begin(),
-         thrust::make_zip_iterator(thrust::make_tuple(interval_counts2.begin(), interval_carry2.begin())),
-         interval_values2.begin(),
-         thrust::equal_to< thrust::tuple<IndexType,bool> >(),
-         binary_op).first
-        -
-        thrust::make_zip_iterator(thrust::make_tuple(interval_counts2.begin(), interval_carry2.begin()));
-    
-      thrust::transform_if
-        (exec,
-         interval_values2.begin(), interval_values2.begin() + N2,
-         thrust::make_permutation_iterator(values_output, interval_counts2.begin()),
-         interval_carry2.begin(),
-         thrust::make_permutation_iterator(values_output, interval_counts2.begin()),
-         binary_op,
-         thrust::identity<bool>());
-    }
-  
-    return thrust::make_pair(keys_output + N, values_output + N); 
-}
-=======
   // scan by key the carries
   thrust::inclusive_scan_by_key(exec,
                                 thrust::make_zip_iterator(thrust::make_tuple(interval_output_offsets.begin(), is_carry.begin())),
@@ -443,7 +325,6 @@
                                 interval_values.begin(),
                                 thrust::equal_to<thrust::tuple<size_type,bool> >(),
                                 binary_op);
->>>>>>> 213aeb1c
 
   // sum each tail carry value into the result 
   reduce_by_key_detail::sum_tail_carries(exec,
